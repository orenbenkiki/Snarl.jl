--- conflicted
+++ resolved
@@ -26,7 +26,6 @@
     )
 remote_counters_channel = RemoteChannel(() -> local_counters_channel)
 
-<<<<<<< HEAD
 @everywhere begin
     if myid() == 1
         counters_channel = $local_counters_channel
@@ -34,10 +33,6 @@
         counters_channel = ThreadSafeRemoteChannel($remote_counters_channel)
     end
 end
-=======
-remote_counters_channel = RemoteChannel(make_counters_channel)
-@send_everywhere counters_channel remote_counters_channel
->>>>>>> 21344ac4
 
 function serve_counters()::Nothing
     while true
@@ -49,11 +44,7 @@
 
         used_counters[counter] += 1
 
-<<<<<<< HEAD
         put!(response, used_counters[counter])
-=======
-        put!(response_channel, used_counters[counter])
->>>>>>> 21344ac4
     end
 
     error("Never happens")  # untested
@@ -61,7 +52,6 @@
 
 remote_do(serve_counters, 1)
 
-<<<<<<< HEAD
 @everywhere function next!(counter::Int)::Int
     if myid() == 1
         response = Channel{Int}(1)
@@ -70,12 +60,6 @@
     end
     put!(counters_channel, (counter, response))
     return take!(response)
-=======
-@everywhere function next!(response_channel::RemoteChannel{Channel{Int}}, counter::Int)::Int
-    put!(counters_channel, (counter, response_channel))
-    yield()
-    return take!(response_channel)
->>>>>>> 21344ac4
 end
 
 function reset_counters!()::Nothing
@@ -89,7 +73,7 @@
     unique::Int
     resets::Int
     OperationContext(response_channel::RemoteChannel{Channel{Int}}) =
-        new(myid(), threadid(), next!(response_channel, UNIQUE), 0)
+        new(myid(), threadid(), next!(UNIQUE), 0)
 end
 
 @everywhere function increment_resets!(context::OperationContext)::Nothing
